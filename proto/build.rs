use std::env;
extern crate prost_build;

fn main() {
    // tcx-api
    env::set_var("OUT_DIR", "../api/src");
    prost_build::compile_protos(&["src/api.proto"], &["src/"]).unwrap();

    // tcx-eth
    env::set_var("OUT_DIR", "../common/src");
    prost_build::compile_protos(&["src/eth.proto"], &["src/"]).unwrap();

    // tcx-btc
    env::set_var("OUT_DIR", "../api/src");
    prost_build::compile_protos(&["src/btc.proto"], &["src/"]).unwrap();

    // tcx-eos
    env::set_var("OUT_DIR", "../common/src");
    prost_build::compile_protos(&["src/eos.proto"], &["src/"]).unwrap();

    // tcx-cosmos
    env::set_var("OUT_DIR", "../common/src");
    prost_build::compile_protos(&["src/cosmos.proto"], &["src/"]).unwrap();

    // device
    env::set_var("OUT_DIR", "../api/src");
    prost_build::compile_protos(&["src/device.proto"], &["src/"]).unwrap()
}

#[cfg(test)]
mod tests {
    use std::env;
    extern crate prost_build;

    #[test]
    fn it_works() {
//        assert_eq!(2 + 2, 4);

        // tcx-api
        env::set_var("OUT_DIR", "../api/src");
        prost_build::compile_protos(&["src/api.proto"], &["src/"]).unwrap();

        // tcx-eth
        env::set_var("OUT_DIR", "../api/src");
        prost_build::compile_protos(&["src/eth.proto"], &["src/"]).unwrap();

        // tcx-btc
        env::set_var("OUT_DIR", "../api/src");
        prost_build::compile_protos(&["src/btc.proto"], &["src/"]).unwrap();

        // tcx-eos
        env::set_var("OUT_DIR", "../common/src");
        prost_build::compile_protos(&["src/eos.proto"], &["src/"]).unwrap();

        // tcx-cosmos
        env::set_var("OUT_DIR", "../common/src");
        prost_build::compile_protos(&["src/cosmos.proto"], &["src/"]).unwrap();

<<<<<<< HEAD
        // device
        env::set_var("OUT_DIR", "../api/src");
        prost_build::compile_protos(&["src/device.proto"], &["src/"]).unwrap()
=======
        // tcx-device
        env::set_var("OUT_DIR", "../api/src");
        prost_build::compile_protos(&["src/device.proto"], &["src/"]).unwrap();
>>>>>>> 3f768e2d
    }
}<|MERGE_RESOLUTION|>--- conflicted
+++ resolved
@@ -7,7 +7,7 @@
     prost_build::compile_protos(&["src/api.proto"], &["src/"]).unwrap();
 
     // tcx-eth
-    env::set_var("OUT_DIR", "../common/src");
+    env::set_var("OUT_DIR", "../api/src");
     prost_build::compile_protos(&["src/eth.proto"], &["src/"]).unwrap();
 
     // tcx-btc
@@ -15,16 +15,12 @@
     prost_build::compile_protos(&["src/btc.proto"], &["src/"]).unwrap();
 
     // tcx-eos
-    env::set_var("OUT_DIR", "../common/src");
+    env::set_var("OUT_DIR", "../api/src");
     prost_build::compile_protos(&["src/eos.proto"], &["src/"]).unwrap();
 
     // tcx-cosmos
-    env::set_var("OUT_DIR", "../common/src");
+    env::set_var("OUT_DIR", "../api/src");
     prost_build::compile_protos(&["src/cosmos.proto"], &["src/"]).unwrap();
-
-    // device
-    env::set_var("OUT_DIR", "../api/src");
-    prost_build::compile_protos(&["src/device.proto"], &["src/"]).unwrap()
 }
 
 #[cfg(test)]
@@ -49,21 +45,11 @@
         prost_build::compile_protos(&["src/btc.proto"], &["src/"]).unwrap();
 
         // tcx-eos
-        env::set_var("OUT_DIR", "../common/src");
+        env::set_var("OUT_DIR", "../api/src");
         prost_build::compile_protos(&["src/eos.proto"], &["src/"]).unwrap();
 
         // tcx-cosmos
-        env::set_var("OUT_DIR", "../common/src");
-        prost_build::compile_protos(&["src/cosmos.proto"], &["src/"]).unwrap();
-
-<<<<<<< HEAD
-        // device
-        env::set_var("OUT_DIR", "../api/src");
-        prost_build::compile_protos(&["src/device.proto"], &["src/"]).unwrap()
-=======
-        // tcx-device
         env::set_var("OUT_DIR", "../api/src");
         prost_build::compile_protos(&["src/device.proto"], &["src/"]).unwrap();
->>>>>>> 3f768e2d
     }
 }