use std::env;
extern crate prost_build;

fn main() {
    // tcx-api
    env::set_var("OUT_DIR", "../api/src");
    prost_build::compile_protos(&["src/api.proto"], &["src/"]).unwrap();

    // common
    env::set_var("OUT_DIR", "../common/src");
    prost_build::compile_protos(&["src/common.proto"], &["src/"]).unwrap();

    // tcx-eth
    env::set_var("OUT_DIR", "../wallet/coin-ethereum/src");
    prost_build::compile_protos(&["src/eth.proto"], &["src/"]).unwrap();

    // tcx-btc
    env::set_var("OUT_DIR", "../wallet/coin-bitcoin/src");
    prost_build::compile_protos(&["src/btc.proto"], &["src/"]).unwrap();

    // tcx-eos
    env::set_var("OUT_DIR", "../wallet/coin-eos/src");
    prost_build::compile_protos(&["src/eos.proto"], &["src/"]).unwrap();

    // tcx-cosmos
    env::set_var("OUT_DIR", "../wallet/coin-cosmos/src");
    prost_build::compile_protos(&["src/cosmos.proto"], &["src/"]).unwrap();

    // device
    env::set_var("OUT_DIR", "../device/src");
    prost_build::compile_protos(&["src/device.proto"], &["src/"]).unwrap();

    // tcx-filecoin
    env::set_var("OUT_DIR", "../wallet/coin-filecoin/src");
    prost_build::compile_protos(&["src/filecoin.proto"], &["src/"]).unwrap();

<<<<<<< HEAD
    // ckb
    env::set_var("OUT_DIR", "../wallet/coin-ckb/src");
    prost_build::compile_protos(&["src/ckb.proto"], &["src/"]).unwrap();
    // subtrate
    env::set_var("OUT_DIR", "../wallet/coin-substrate/src");
    prost_build::compile_protos(&["src/substrate.proto"], &["src/"]).unwrap();

    // tron
    env::set_var("OUT_DIR", "../wallet/coin-tron/src");
    prost_build::compile_protos(&["src/tron.proto"], &["src/"]).unwrap();
=======
    // tcx-tezos
    env::set_var("OUT_DIR", "../wallet/coin-tezos/src");
    prost_build::compile_protos(&["src/tezos.proto"], &["src/"]).unwrap();
>>>>>>> e274e7d1
}

#[cfg(test)]
mod tests {
    use crate::main;
    use std::env;

    extern crate prost_build;

    #[test]
    fn it_works() {
        //run this test for propto build
    }
}<|MERGE_RESOLUTION|>--- conflicted
+++ resolved
@@ -34,7 +34,6 @@
     env::set_var("OUT_DIR", "../wallet/coin-filecoin/src");
     prost_build::compile_protos(&["src/filecoin.proto"], &["src/"]).unwrap();
 
-<<<<<<< HEAD
     // ckb
     env::set_var("OUT_DIR", "../wallet/coin-ckb/src");
     prost_build::compile_protos(&["src/ckb.proto"], &["src/"]).unwrap();
@@ -45,11 +44,10 @@
     // tron
     env::set_var("OUT_DIR", "../wallet/coin-tron/src");
     prost_build::compile_protos(&["src/tron.proto"], &["src/"]).unwrap();
-=======
+
     // tcx-tezos
     env::set_var("OUT_DIR", "../wallet/coin-tezos/src");
     prost_build::compile_protos(&["src/tezos.proto"], &["src/"]).unwrap();
->>>>>>> e274e7d1
 }
 
 #[cfg(test)]
