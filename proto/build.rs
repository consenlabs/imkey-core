--- conflicted
+++ resolved
@@ -45,15 +45,12 @@
     env::set_var("OUT_DIR", "../wallet/coin-tron/src");
     prost_build::compile_protos(&["src/tron.proto"], &["src/"]).unwrap();
 
-<<<<<<< HEAD
     // tcx-tezos
     env::set_var("OUT_DIR", "../wallet/coin-tezos/src");
     prost_build::compile_protos(&["src/tezos.proto"], &["src/"]).unwrap();
-=======
     // tcx-btc-fork
     env::set_var("OUT_DIR", "../wallet/coin-btc-fork/src");
     prost_build::compile_protos(&["src/btcfork.proto"], &["src/"]).unwrap();
->>>>>>> 0b4e9e34
 }
 
 #[cfg(test)]
