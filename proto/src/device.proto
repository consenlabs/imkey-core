--- conflicted
+++ resolved
@@ -82,11 +82,10 @@
     string ble_name = 1;
 }
 
-<<<<<<< HEAD
 message GetSnResponse {
     string sn = 1;
-=======
+}
+
 message Test{
     string tt = 1;
->>>>>>> 3f768e2d
 }