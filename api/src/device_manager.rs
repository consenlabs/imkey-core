--- conflicted
+++ resolved
@@ -129,15 +129,9 @@
 pub fn device_bind_check(param: &DeviceParam) -> Result<Vec<u8>> {
     println!("bridge...");
     let bind_check: BindCheck =
-<<<<<<< HEAD
-        BindCheck::decode(&param.param.as_ref().expect("device_param").value.clone())
-            .expect("bind_check");
+        BindCheck::decode(&param.param.as_ref().expect("imkey_illegal_param").value.clone())
+            .expect("imkey_illegal_param");
     let check_result = DeviceManage::bind_check(&bind_check.file_path).unwrap_or_default();
-=======
-        BindCheck::decode(&param.param.as_ref().expect("imkey_illegal_param").value.clone())
-            .expect("imkey_illegal_param");
-    let check_result = DeviceManage::new().bind_check(&bind_check.file_path).unwrap_or_default();
->>>>>>> 8fa6ca85
     let response_msg = BindCheckResponse{
         bind_status: check_result
     };
@@ -146,15 +140,9 @@
 
 pub fn device_bind_acquire(param: &DeviceParam) -> Result<Vec<u8>> {
     let bind_acquire: BindAcquire =
-<<<<<<< HEAD
-        BindAcquire::decode(&param.param.as_ref().expect("device_param").value.clone())
-            .expect("bind_acquire");
+        BindAcquire::decode(&param.param.as_ref().expect("imkey_illegal_param").value.clone())
+            .expect("imkey_illegal_param");
     let bind_result = DeviceManage::bind_acquire(&bind_acquire.bind_code).ok().expect("bind_acquire_error");
-=======
-        BindAcquire::decode(&param.param.as_ref().expect("imkey_illegal_param").value.clone())
-            .expect("imkey_illegal_param");
-    let bind_result = DeviceManage::new().bind_acquire(&bind_acquire.bind_code).ok().expect("bind_acquire_error");
->>>>>>> 8fa6ca85
     let response_msg = BindAcquireResponse {
         bind_result,
     };
@@ -163,15 +151,8 @@
 
 pub fn device_display_bind_code(param: &DeviceParam) -> Result<Vec<u8>> {
     let _bind_display: BindDisplay =
-<<<<<<< HEAD
-        BindDisplay::decode(&param.param.as_ref().expect("device_param").value.clone())
-            .expect("bind_display_code");
-    BindDisplay::decode(&param.param.as_ref().expect("imkey_illegal_param").value.clone())
-        .expect("imkey_illegal_param");
-=======
         BindDisplay::decode(&param.param.as_ref().expect("imkey_illegal_param").value.clone())
             .expect("imkey_illegal_param");
->>>>>>> 8fa6ca85
     let display_result = display_bind_code();
     let response_msg = EmptyResponse {};
     encode_message(response_msg)
