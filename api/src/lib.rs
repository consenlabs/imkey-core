--- conflicted
+++ resolved
@@ -135,13 +135,10 @@
                 "POLKADOT" => substrate_address::get_address(&param),
                 "KUSAMA" => substrate_address::get_address(&param),
                 "TRON" => tron_address::get_address(&param),
-<<<<<<< HEAD
                 "NERVOS" => nervos_address::get_address(&param),
                 "TEZOS" => tezos_address::get_address(&param),
-=======
                 "BITCOINCASH" => bch_address::get_address(&param),
                 "LITECOIN" => btc_fork_address::get_address(&param),
->>>>>>> 0b4e9e34
                 _ => Err(format_err!("get_address unsupported_chain")),
             }
         }),
@@ -213,7 +210,6 @@
                 "TRON" => {
                     tron_signer::sign_transaction(&param.clone().input.unwrap().value, &param)
                 }
-<<<<<<< HEAD
                 "NERVOS" => {
                     nervos_signer::sign_transaction(&param.clone().input.unwrap().value, &param)
                 }
@@ -221,14 +217,12 @@
                     &param.clone().input.unwrap().value,
                     &param,
                 ),
-=======
                 "BITCOINCASH" => {
                     bch_signer::sign_transaction(&param.clone().input.unwrap().value, &param)
                 }
                 "LITECOIN" => {
                     btc_fork_signer::sign_transaction(&param.clone().input.unwrap().value, &param)
                 }
->>>>>>> 0b4e9e34
                 _ => Err(format_err!("sign_tx unsupported_chain")),
             }
         }),
@@ -404,11 +398,7 @@
         // device::device_manager::app_delete("BCH");
         device::device_manager::app_download("BTC");
         let ret_hex = unsafe {
-<<<<<<< HEAD
-            _to_str(call_imkey_api(_to_c_char(&"0a077369676e5f747812bb010a10636f6d6d6f6e2e5369676e506172616d12a6010a0554455a4f5312116d2f3434272f31373239272f30272f30271a074d41494e4e455422190a1574657a6f736170692e54657a6f735478496e70757412002a0c302e3939363639332058545a3224747a31527451714165664a37374454547757667237796e52557559586f565958555943343a24747a3155576b4e463965663378633479416931594b5232754668697a526875737a4e6361420c302e3030333330372058545a")))
-=======
             _to_str(call_imkey_api(_to_c_char(&"0a077369676e5f747812e6030a10636f6d6d6f6e2e5369676e506172616d12d1030a0b424954434f494e4341534812116d2f3434272f313435272f30272f302f301a074d41494e4e455422b2020a19627463666f726b6170692e427463466f726b5478496e7075741294020a2a71707a36376763776139616738346c6a6d6d6e33753774636a6d39726b63326a66636a6b32717a66637510a08d061aaa010a4061346439666561373337636236633030326337613833666235383531613366373566306163646437626237663137373232633162323465653765306232336461100018c09a0c222a7171687979616a75323270637967783870683035716a6e787978616c686d65736b796371706d67786e302a323736613931343265343237363563353238333832323063373064646634303461363632316262666265663330623138386163320020c6032801322a7171687979616a75323270637967783870683035716a6e787978616c686d65736b796371706d67786e303a044e4f4e452a09302e30303120424348322a71707a36376763776139616738346c6a6d6d6e33753774636a6d39726b63326a66636a6b32717a6663753a2a7171687979616a75323270637967783870683035716a6e787978616c686d65736b796371706d67786e30420e302e303030303034353420424348")))
->>>>>>> 0b4e9e34
         };
         let err = unsafe { _to_str(imkey_get_last_err_message()) };
         if !err.is_empty() {
