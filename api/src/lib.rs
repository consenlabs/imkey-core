--- conflicted
+++ resolved
@@ -17,7 +17,6 @@
 pub mod filecoin_address;
 pub mod filecoin_signer;
 pub mod message_handler;
-<<<<<<< HEAD
 pub mod nervos_address;
 pub mod nervos_signer;
 pub mod substrate_address;
@@ -25,11 +24,8 @@
 pub mod tron_address;
 pub mod tron_signer;
 use parking_lot::Mutex;
-=======
 pub mod tezos_address;
 pub mod tezos_signer;
-use std::sync::Mutex;
->>>>>>> e274e7d1
 
 #[macro_use]
 extern crate lazy_static;
@@ -131,14 +127,11 @@
                 "ETHEREUM" => ethereum_address::get_address(&param),
                 "COSMOS" => cosmos_address::get_address(&param),
                 "FILECOIN" => filecoin_address::get_address(&param),
-<<<<<<< HEAD
                 "POLKADOT" => substrate_address::get_address(&param),
                 "KUSAMA" => substrate_address::get_address(&param),
                 "TRON" => tron_address::get_address(&param),
                 "NERVOS" => nervos_address::get_address(&param),
-=======
                 "TEZOS" => tezos_address::get_address(&param),
->>>>>>> e274e7d1
                 _ => Err(format_err!("get_address unsupported_chain")),
             }
         }),
@@ -170,14 +163,11 @@
                 "ETHEREUM" => ethereum_address::register_address(&param),
                 "COSMOS" => cosmos_address::display_cosmos_address(&param),
                 "FILECOIN" => filecoin_address::display_filecoin_address(&param),
-<<<<<<< HEAD
                 "POLKADOT" => substrate_address::display_address(&param),
                 "KUSAMA" => substrate_address::display_address(&param),
                 "TRON" => tron_address::display_address(&param),
                 "NERVOS" => nervos_address::display_address(&param),
-=======
                 "TEZOS" => tezos_address::display_tezos_address(&param),
->>>>>>> e274e7d1
                 _ => Err(format_err!("register_address unsupported_chain")),
             }
         }),
@@ -204,7 +194,6 @@
                     &param.clone().input.unwrap().value,
                     &param,
                 ),
-<<<<<<< HEAD
                 "POLKADOT" => {
                     substrate_signer::sign_transaction(&param.clone().input.unwrap().value, &param)
                 }
@@ -217,12 +206,10 @@
                 "NERVOS" => {
                     nervos_signer::sign_transaction(&param.clone().input.unwrap().value, &param)
                 }
-=======
                 "TEZOS" => tezos_signer::sign_tezos_transaction(
                     &param.clone().input.unwrap().value,
                     &param,
                 ),
->>>>>>> e274e7d1
                 _ => Err(format_err!("sign_tx unsupported_chain")),
             }
         }),
