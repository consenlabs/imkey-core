--- conflicted
+++ resolved
@@ -11,12 +11,7 @@
             .expect("EosTxInput");
 
     let signed = EosTransaction::sign_tx(input)?;//todo check
-<<<<<<< HEAD
-    let tx_sign_result = EosTxOutput {
-        hash: signed.hash,
-        signs: signed.signs,
-    };
-    encode_message(tx_sign_result)
+    encode_message(signed)
 }
 
 pub fn sign_eos_message(param: &SignParam) -> Result<Vec<u8>> {
@@ -25,12 +20,9 @@
         EosMessageInput::decode(&param.input.as_ref().expect("tx_iput").value.clone())
             .expect("EosMessageInput");
 
-    let signed = EosTransaction::sign_message(input);//todo check
+    let signed = EosTransaction::sign_message(input)?;//todo check
     let mes_sign_result = EosMessageOutput {
         signature: signed.signature
     };
     encode_message(mes_sign_result)
-=======
-    encode_message(signed)
->>>>>>> bc8ee34c
 }