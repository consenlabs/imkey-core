[workspace]
members = [
    "api",
    "common",
    "device",
    "proto",
    "transport",
    "wallet/coin-bitcoin",
    "wallet/coin-ethereum",
    "wallet/coin-eos",
    "wallet/coin-cosmos",
<<<<<<< HEAD
    "wallet/coin-ckb",
    "wallet/coin-substrate",
    "wallet/coin-tron",
=======
    "wallet/coin-tezos",
>>>>>>> e274e7d1
]<|MERGE_RESOLUTION|>--- conflicted
+++ resolved
@@ -9,11 +9,8 @@
     "wallet/coin-ethereum",
     "wallet/coin-eos",
     "wallet/coin-cosmos",
-<<<<<<< HEAD
     "wallet/coin-ckb",
     "wallet/coin-substrate",
     "wallet/coin-tron",
-=======
     "wallet/coin-tezos",
->>>>>>> e274e7d1
 ]