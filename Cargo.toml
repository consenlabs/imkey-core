[workspace]
members = [
    "api",
    "common",
    "device",
    "proto",
    "transport",
    "wallet/coin-bitcoin",
    "wallet/coin-ethereum",
    "wallet/coin-eos",
    "wallet/coin-cosmos",
<<<<<<< HEAD
    "wallet/coin-substrate",
    "wallet/coin-tron",
=======
    "wallet/coin-bch",
    "wallet/coin-filecoin",
    "wallet/coin-btc-fork",
>>>>>>> 7b7222a4
]<|MERGE_RESOLUTION|>--- conflicted
+++ resolved
@@ -9,12 +9,9 @@
     "wallet/coin-ethereum",
     "wallet/coin-eos",
     "wallet/coin-cosmos",
-<<<<<<< HEAD
     "wallet/coin-substrate",
     "wallet/coin-tron",
-=======
     "wallet/coin-bch",
     "wallet/coin-filecoin",
     "wallet/coin-btc-fork",
->>>>>>> 7b7222a4
 ]