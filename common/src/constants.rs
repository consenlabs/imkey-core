--- conflicted
+++ resolved
@@ -1,10 +1,5 @@
-<<<<<<< HEAD
 //pub const URL: &str = "https://imkeyserver.com:10443/imkey/";
 pub const URL: &str = "https://imkey.online:1000/imkey/";
-=======
-pub const URL: &str = "https://imkeyserver.com:10443/imkey/";
-//pub const URL: &str = "http://localhost:8080/imkey/";
->>>>>>> e5aa0ea0
 
 pub const TSM_ACTION_SE_SECURE_CHECK: &str = "/seSecureCheck";
 pub const TSM_ACTION_APP_DOWNLOAD: &str = "/appDownload";
