--- conflicted
+++ resolved
@@ -21,15 +21,12 @@
 pub const COSMOS_AID: &str = "695F636F736D6F73";
 pub const FILECOIN_AID: &str = "695F6B315F66696C";
 pub const IMK_AID: &str = "695F696D6B";
-<<<<<<< HEAD
 pub const POLKADOT_AID: &str = "695F65645F646F74";
 pub const KUSAMA_AID: &str = "695F65645F6B736D";
 pub const TRON_AID: &str = "695F6B315F747278";
 pub const NERVOS_AID: &str = "695F6B315F636B62";
-=======
 pub const TEZOS_AID: &str = "695F656473725F78747A";
 
->>>>>>> e274e7d1
 pub const BL_AID: &str = "D0426F6F746C6F61646572";
 
 //path
