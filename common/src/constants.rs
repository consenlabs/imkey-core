--- conflicted
+++ resolved
@@ -112,14 +112,12 @@
 pub const NETWORK_WRITE_TIMEOUT: u16 = 30;
 pub const NETWORK_READ_TIMEOUT: u16 = 30;
 
-<<<<<<< HEAD
 pub const ETH_TRANSACTION_TYPE_LEGACY: &str = "00";
 pub const ETH_TRANSACTION_TYPE_EIP2718: &str = "01";
 pub const ETH_TRANSACTION_TYPE_EIP1559: &str = "02";
 
 pub const ETH_MAX_SUPPORT_PAYMENT_LEN: usize = 255;
-=======
+
 //terminal type
 pub const TERMINAL_TYPE_APP: &str = "APP";
-pub const TERMINAL_TYPE_PC: &str = "PC";
->>>>>>> e6e80614
+pub const TERMINAL_TYPE_PC: &str = "PC";