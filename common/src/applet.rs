use crate::constants::{
    BTC_AID, COSMOS_AID, EOS_AID, ETH_AID, FILECOIN_AID, IMK_AID, KUSAMA_AID, NERVOS_AID,
    POLKADOT_AID, TEZOS_AID, TRON_AID,
};

//todo: check the aid
pub fn get_appname_by_instid(instid: &str) -> Option<&str> {
    match instid {
        "695F627463" => Some("Bitcoin"),
        "695F657468" => Some("Ethereum"),
        "695F656F73" => Some("EOS"),
        "695F636F736D6F73" => Some("Cosmos"),
        "695F6B315F66696C" => Some("Filecoin"),
        "695F65645F6B736D" => Some("Kusama"),
        "695F65645F646F74" => Some("Polkadot"),
        "695F6B315F747278" => Some("TRON"),
        "695F626368" => Some("Bitcion Cash"),
        "695F6C7463" => Some("Litecoin"),
        "695F696D6B" => Some("IMK"),
        NERVOS_AID => Some("Nervos"),
<<<<<<< HEAD
        TEZOS_AID => Some("Tezos"),
=======
>>>>>>> ca0a0b82
        _ => None,
    }
}
pub fn get_instid_by_appname(appname: &str) -> Option<&str> {
    match appname {
        "Nervos" => Some(NERVOS_AID),
        "Tezos" => Some(TEZOS_AID),
        "Bitcoin" => Some("695F627463"),
        "Ethereum" => Some("695F657468"),
        "EOS" => Some("695F656F73"),
        "Cosmos" => Some("695F636F736D6F73"),
        "Filecoin" => Some("695F6B315F66696C"),
        "Kusama" => Some("695F65645F6B736D"),
        "Polkadot" => Some("695F65645F646F74"),
        "TRON" => Some("695F6B315F747278"),
        "Filecoin" => Some("4695F6B315F66696C"),
        "Bitcion Cash" => Some("695F626368"),
        "Litecoin" => Some("695F6C7463"),
        "IMK" => Some("695F696D6B"),
<<<<<<< HEAD
=======
        "Nervos" => Some(NERVOS_AID),
>>>>>>> ca0a0b82
        _ => None,
    }
}

#[cfg(test)]
mod tests {
    use crate::applet::{get_appname_by_instid, get_instid_by_appname};
    #[test]
    fn get_appname_by_instid_test() {
        assert_eq!(get_appname_by_instid("695F627463").unwrap(), "Bitcoin");
        assert_eq!(get_appname_by_instid("695F657468").unwrap(), "Ethereum");
        assert_eq!(get_appname_by_instid("695F656F73").unwrap(), "EOS");
        assert_eq!(get_appname_by_instid("695F636F736D6F73").unwrap(), "Cosmos");
        assert_eq!(
            get_appname_by_instid("695F6B315F66696C").unwrap(),
            "FILECOIN"
        );
        assert_eq!(get_appname_by_instid("695F626368").unwrap(), "Bitcoin");
        assert_eq!(get_appname_by_instid("695F6C7463").unwrap(), "Litecoin");
        assert_eq!(get_appname_by_instid("695F696D6B").unwrap(), "IMK");
        assert!(get_appname_by_instid("1111111111").is_none());
    }

    #[test]
    fn get_instid_by_appname_test() {
        assert_eq!(get_instid_by_appname("Bitcoin").unwrap(), "695F627463");
        assert_eq!(get_instid_by_appname("Ethereum").unwrap(), "695F657468");
        assert_eq!(get_instid_by_appname("EOS").unwrap(), "695F656F73");
        assert_eq!(get_instid_by_appname("Cosmos").unwrap(), "695F636F736D6F73");
        assert_eq!(get_instid_by_appname("IMK").unwrap(), "695F696D6B");
        assert_eq!(
            get_instid_by_appname("Filecoin").unwrap(),
            "695F6B315F66696C"
        );
        assert_eq!(get_instid_by_appname("Bitcion Cash").unwrap(), "695F626368");
        assert_eq!(get_instid_by_appname("Litecoin").unwrap(), "695F6C7463");
        assert!(get_instid_by_appname("APPLET").is_none());
    }
}<|MERGE_RESOLUTION|>--- conflicted
+++ resolved
@@ -18,10 +18,7 @@
         "695F6C7463" => Some("Litecoin"),
         "695F696D6B" => Some("IMK"),
         NERVOS_AID => Some("Nervos"),
-<<<<<<< HEAD
         TEZOS_AID => Some("Tezos"),
-=======
->>>>>>> ca0a0b82
         _ => None,
     }
 }
@@ -41,10 +38,7 @@
         "Bitcion Cash" => Some("695F626368"),
         "Litecoin" => Some("695F6C7463"),
         "IMK" => Some("695F696D6B"),
-<<<<<<< HEAD
-=======
         "Nervos" => Some(NERVOS_AID),
->>>>>>> ca0a0b82
         _ => None,
     }
 }
