use crate::constants::{
    BTC_AID, COSMOS_AID, EOS_AID, ETH_AID, FILECOIN_AID, IMK_AID, KUSAMA_AID, NERVOS_AID,
    POLKADOT_AID, TEZOS_AID, TRON_AID,
};

pub fn get_appname_by_instid(instid: &str) -> Option<&str> {
    match instid {
<<<<<<< HEAD
        BTC_AID => Some("BTC"),
        ETH_AID => Some("ETH"),
        EOS_AID => Some("EOS"),
        COSMOS_AID => Some("COSMOS"),
        FILECOIN_AID => Some("FILECOIN"),
        KUSAMA_AID => Some("KUSAMA"),
        POLKADOT_AID => Some("POLKADOT"),
        TRON_AID => Some("TRON"),
        IMK_AID => Some("IMK"),
        NERVOS_AID => Some("NERVOS"),
        TEZOS_AID => Some("TEZOS"),
=======
        "695F627463" => Some("Bitcoin"),
        "695F657468" => Some("Ethereum"),
        "695F656F73" => Some("EOS"),
        "695F636F736D6F73" => Some("Cosmos"),
        "695F6B315F66696C" => Some("Filecoin"),
        "695F65645F6B736D" => Some("Kusama"),
        "695F65645F646F74" => Some("Polkadot"),
        "695F6B315F747278" => Some("TRON"),
        "695F626368" => Some("Bitcion Cash"),
        "695F6C7463" => Some("Litecoin"),
        "695F696D6B" => Some("IMK"),
>>>>>>> 0b4e9e34
        _ => None,
    }
}
pub fn get_instid_by_appname(appname: &str) -> Option<&str> {
    match appname {
<<<<<<< HEAD
        "BTC" => Some(BTC_AID),
        "ETH" => Some(ETH_AID),
        "EOS" => Some(EOS_AID),
        "COSMOS" => Some(COSMOS_AID),
        "FILECOIN" => Some(FILECOIN_AID),
        "KUSAMA" => Some(KUSAMA_AID),
        "POLKADOT" => Some(POLKADOT_AID),
        "TRON" => Some(TRON_AID),
        "IMK" => Some(IMK_AID),
        "NERVOS" => Some(NERVOS_AID),
        "TEZOS" => Some(TEZOS_AID),
=======
        "Bitcoin" => Some("695F627463"),
        "Ethereum" => Some("695F657468"),
        "EOS" => Some("695F656F73"),
        "Cosmos" => Some("695F636F736D6F73"),
        "Filecoin" => Some("695F6B315F66696C"),
        "Kusama" => Some("695F65645F6B736D"),
        "Polkadot" => Some("695F65645F646F74"),
        "TRON" => Some("695F6B315F747278"),
        "Filecoin" => Some("4695F6B315F66696C"),
        "Bitcion Cash" => Some("695F626368"),
        "Litecoin" => Some("695F6C7463"),
        "IMK" => Some("695F696D6B"),
>>>>>>> 0b4e9e34
        _ => None,
    }
}

#[cfg(test)]
mod tests {
    use crate::applet::{get_appname_by_instid, get_instid_by_appname};
    #[test]
    fn get_appname_by_instid_test() {
        assert_eq!(get_appname_by_instid("695F627463").unwrap(), "Bitcoin");
        assert_eq!(get_appname_by_instid("695F657468").unwrap(), "Ethereum");
        assert_eq!(get_appname_by_instid("695F656F73").unwrap(), "EOS");
        assert_eq!(get_appname_by_instid("695F636F736D6F73").unwrap(), "Cosmos");
        assert_eq!(
            get_appname_by_instid("695F6B315F66696C").unwrap(),
            "FILECOIN"
        );
        assert_eq!(get_appname_by_instid("695F626368").unwrap(), "Bitcoin");
        assert_eq!(get_appname_by_instid("695F6C7463").unwrap(), "Litecoin");
        assert_eq!(get_appname_by_instid("695F696D6B").unwrap(), "IMK");
        assert!(get_appname_by_instid("1111111111").is_none());
    }

    #[test]
    fn get_instid_by_appname_test() {
        assert_eq!(get_instid_by_appname("Bitcoin").unwrap(), "695F627463");
        assert_eq!(get_instid_by_appname("Ethereum").unwrap(), "695F657468");
        assert_eq!(get_instid_by_appname("EOS").unwrap(), "695F656F73");
        assert_eq!(get_instid_by_appname("Cosmos").unwrap(), "695F636F736D6F73");
        assert_eq!(get_instid_by_appname("IMK").unwrap(), "695F696D6B");
        assert_eq!(
            get_instid_by_appname("Filecoin").unwrap(),
            "695F6B315F66696C"
        );
        assert_eq!(get_instid_by_appname("Bitcion Cash").unwrap(), "695F626368");
        assert_eq!(get_instid_by_appname("Litecoin").unwrap(), "695F6C7463");
        assert!(get_instid_by_appname("APPLET").is_none());
    }
}<|MERGE_RESOLUTION|>--- conflicted
+++ resolved
@@ -3,21 +3,9 @@
     POLKADOT_AID, TEZOS_AID, TRON_AID,
 };
 
+//todo: check the aid
 pub fn get_appname_by_instid(instid: &str) -> Option<&str> {
     match instid {
-<<<<<<< HEAD
-        BTC_AID => Some("BTC"),
-        ETH_AID => Some("ETH"),
-        EOS_AID => Some("EOS"),
-        COSMOS_AID => Some("COSMOS"),
-        FILECOIN_AID => Some("FILECOIN"),
-        KUSAMA_AID => Some("KUSAMA"),
-        POLKADOT_AID => Some("POLKADOT"),
-        TRON_AID => Some("TRON"),
-        IMK_AID => Some("IMK"),
-        NERVOS_AID => Some("NERVOS"),
-        TEZOS_AID => Some("TEZOS"),
-=======
         "695F627463" => Some("Bitcoin"),
         "695F657468" => Some("Ethereum"),
         "695F656F73" => Some("EOS"),
@@ -29,25 +17,15 @@
         "695F626368" => Some("Bitcion Cash"),
         "695F6C7463" => Some("Litecoin"),
         "695F696D6B" => Some("IMK"),
->>>>>>> 0b4e9e34
+        NERVOS_AID => Some("Nervos"),
+        TEZOS_AID => Some("Tezos"),
         _ => None,
     }
 }
 pub fn get_instid_by_appname(appname: &str) -> Option<&str> {
     match appname {
-<<<<<<< HEAD
-        "BTC" => Some(BTC_AID),
-        "ETH" => Some(ETH_AID),
-        "EOS" => Some(EOS_AID),
-        "COSMOS" => Some(COSMOS_AID),
-        "FILECOIN" => Some(FILECOIN_AID),
-        "KUSAMA" => Some(KUSAMA_AID),
-        "POLKADOT" => Some(POLKADOT_AID),
-        "TRON" => Some(TRON_AID),
-        "IMK" => Some(IMK_AID),
-        "NERVOS" => Some(NERVOS_AID),
-        "TEZOS" => Some(TEZOS_AID),
-=======
+        "Nervos" => Some(NERVOS_AID),
+        "Tezos" => Some(TEZOS_AID),
         "Bitcoin" => Some("695F627463"),
         "Ethereum" => Some("695F657468"),
         "EOS" => Some("695F656F73"),
@@ -60,7 +38,6 @@
         "Bitcion Cash" => Some("695F626368"),
         "Litecoin" => Some("695F6C7463"),
         "IMK" => Some("695F696D6B"),
->>>>>>> 0b4e9e34
         _ => None,
     }
 }
