--- conflicted
+++ resolved
@@ -70,7 +70,7 @@
         }
 
         // get public key
-        let res_msg_pubkey = FilecoinAddress::get_pub_key(&tx_input.path)?;
+        let res_msg_pubkey = FilecoinAddress::get_pub_key(sign_param.path.as_str())?;
         let pubkey_raw = hex_to_bytes(&res_msg_pubkey[..130]).unwrap();
 
         //organize data
@@ -90,7 +90,7 @@
         data_pack.extend(sign_param.receiver.as_bytes().iter());
         //fee info in TLV format
         data_pack.extend([9, sign_param.fee.as_bytes().len() as u8].iter());
-        data_pack.extend(sign_param.receiver.as_bytes().iter());
+        data_pack.extend(sign_param.fee.as_bytes().iter());
 
         let key_manager_obj = KEY_MANAGER.lock().unwrap();
         let bind_signature = secp256k1_sign(&key_manager_obj.pri_key, &data_pack).unwrap();
@@ -101,7 +101,7 @@
         apdu_pack.extend(bind_signature.as_slice());
         apdu_pack.extend(data_pack.as_slice());
 
-        // //sign
+        //sign
         let mut sign_response = "".to_string();
         let sign_apdus = Secp256k1Apdu::sign(&apdu_pack);
         for apdu in sign_apdus {
@@ -129,16 +129,6 @@
         signnture_obj.normalize_s();
         let normalizes_sig_vec = signnture_obj.serialize_compact();
 
-<<<<<<< HEAD
-        //get public
-        let msg_pubkey = FilecoinApdu::get_xpub(&sign_param.path, false);
-        let res_msg_pubkey = send_apdu(msg_pubkey)?;
-        ApduCheck::checke_response(&res_msg_pubkey)?;
-
-        let pubkey_raw = hex_to_bytes(&res_msg_pubkey[..130]).unwrap();
-
-=======
->>>>>>> 2b2f6ec2
         let rec_id = utility::retrieve_recid(&cid, &normalizes_sig_vec, &pubkey_raw).unwrap();
 
         let mut data_arr = [0; 65];
@@ -162,12 +152,11 @@
 mod tests {
     use super::*;
     use device::device_binding::bind_test;
-    use hex;
 
     #[test]
     fn test_sign_trans() {
         bind_test();
-        let message = UnsignedMessage {
+        let tx_input = FilecoinTxInput {
             to: "f1d2xrzcslx7xlbbylc5c3d5lvandqw4iwl6epxba".to_string(),
             from: "f1o2ph66tg7o7obyrqa7eiwiinrltauzxitkuk4ay".to_string(),
             nonce: 1,
@@ -179,17 +168,18 @@
             params: "".to_string(),
         };
 
-        let tx_input = FilecoinTxReq {
-            message: Some(message),
+        let sign_param = SignParam {
+            chain_type: "FILECOIN".to_string(),
             path: "m/44'/461'/0/0/0".to_string(),
             network: "MAINNET".to_string(),
-            payment_dis: "1 FILECOIN".to_string(),
-            to_dis: "f1d2xrzcslx7xlbbylc5c3d5lvandqw4iwl6epxba".to_string(),
-            from_dis: "f1o2ph66tg7o7obyrqa7eiwiinrltauzxitkuk4ay".to_string(),
-            fee_dis: "0.1 FILECOIN".to_string(),
+            input: None,
+            payment: "1 FILECOIN".to_string(),
+            receiver: "f1d2xrzcslx7xlbbylc5c3d5lvandqw4iwl6epxba".to_string(),
+            sender: "f1o2ph66tg7o7obyrqa7eiwiinrltauzxitkuk4ay".to_string(),
+            fee: "0.1 FILECOIN".to_string(),
         };
 
-        let tx_result = Transaction::sign_tx(tx_input).unwrap();
+        let tx_result = Transaction::sign_tx(tx_input, &sign_param).unwrap();
         let signature = tx_result.signature.unwrap();
 
         assert_eq!(signature.r#type, 1);
