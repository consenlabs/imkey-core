--- conflicted
+++ resolved
@@ -54,8 +54,7 @@
         Ok(eos_pk)
     }
 
-<<<<<<< HEAD
-    pub fn pubkey_from_response(response: &str) -> Result<String, Error> {
+    pub fn pubkey_from_response(response: &str) -> Result<String> {
         //compressed key
         let uncomprs_pubkey: String = response
             .chars()
@@ -72,11 +71,7 @@
 
         Ok(eos_pk)
     }
-
-    pub fn display_pubkey(path: &str) -> Result<String, Error> {
-=======
     pub fn display_pubkey(path: &str) -> Result<String> {
->>>>>>> bc994d54
         let pubkey = EosPubkey::get_pubkey(path).unwrap();
         let reg_apdu = EosApdu::register_pubkey(pubkey.as_bytes());
         let res_reg = message::send_apdu(reg_apdu);
