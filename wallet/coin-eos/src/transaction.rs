use bitcoin_hashes::hex::ToHex;
use bitcoin_hashes::{sha256, Hash, ripemd160};
use bytes::BufMut;
use common::apdu::{EosApdu, ApduCheck};
use common::{path, utility};
use mq::message;
use std::io::Read;
use common::utility::{sha256_hash, hex_to_bytes, secp256k1_sign, secp256k1_sign_hash, retrieve_recid};
use mq::message::send_apdu;
use bitcoin::util::base58;
use bitcoin::secp256k1::Signature;
use hex::FromHex;
<<<<<<< HEAD
use crate::eosapi::{EosTxReq, EosTxRes, EosMessageSignReq, EosMessageSignRes};
=======
use common::eosapi::{EosTxInput, EosTxOutput, EosMessageInput, EosMessageOutput, EosSignResult};
>>>>>>> 57972331
use crate::pubkey::EosPubkey;
use crate::Result;
use device::device_binding::KEY_MANAGER;

#[derive(Debug)]
pub struct EosTransaction {}

impl EosTransaction {
<<<<<<< HEAD
    pub fn sign_tx(tx_input:EosTxReq) -> Result<EosTxRes> {
        path::check_path_validity(&tx_input.path).unwrap();
=======
    pub fn sign_tx(tx_input:EosTxInput) -> Result<EosTxOutput> {
        path::check_path_validity(&tx_input.path);
>>>>>>> 57972331

        let select_apdu = EosApdu::select_applet();
        let select_response = message::send_apdu(select_apdu);
        ApduCheck::checke_response(&select_response)?;

<<<<<<< HEAD
        let mut tx_output = EosTxRes {
            hash: "".to_string(),
            signs: vec![],
        };
=======
        let mut trans_multi_signs:Vec<EosSignResult> = Vec::new();
>>>>>>> 57972331

        for sign_data in &tx_input.sign_datas {
            let mut sign_result = EosSignResult{
                hash: "".to_string(),
                signs: vec![]
            };
            //tx hash
            let tx_data_bytes = hex::decode(&sign_data.tx_data).unwrap();
            let tx_hash = sha256_hash(&tx_data_bytes).to_hex();
            sign_result.hash = tx_hash;


            //pack tx data
            let mut tx_data_pack: Vec<u8> = Vec::new();
            tx_data_pack.put_slice(hex::decode(&sign_data.chain_id).unwrap().as_slice());
            tx_data_pack.put_slice(hex::decode(&sign_data.tx_data).unwrap().as_slice());
            let context_free_actions = [0; 32];
            tx_data_pack.put_slice(&context_free_actions);

            //tx data hash
            let tx_data_hash = sha256_hash(&tx_data_pack);

            //view_info
            let mut view_info = "".to_string();
            view_info.push_str("07");
            view_info.push_str(&format!("{:02x}", &sign_data.payment.as_bytes().len()));
            view_info.push_str(&hex::encode(&sign_data.payment));
            view_info.push_str("08");
            view_info.push_str(&format!("{:02x}", &sign_data.to.as_bytes().len()));
            view_info.push_str(&hex::encode(&sign_data.to));

            //sign
            for pub_key in &sign_data.pub_keys {
                let mut sign_data_pack: Vec<u8> = Vec::new();
                sign_data_pack.push(0x01);
                sign_data_pack.push(tx_data_hash.len() as u8);//hash len
                sign_data_pack.extend(tx_data_hash.iter());
                sign_data_pack.push(0x02);
                sign_data_pack.push(tx_input.path.len() as u8);//hash len
                sign_data_pack.extend(tx_input.path.as_bytes());
                sign_data_pack.extend(hex::decode(&view_info).unwrap().as_slice());

                //hash twice
                let sign_data_hash = sha256_hash(&sha256_hash(&sign_data_pack));


                //bind signature
                let key_manager_obj = KEY_MANAGER.lock().unwrap();
                let mut bind_signature = secp256k1_sign_hash(&key_manager_obj.pri_key, &sign_data_hash)?;

                //send prepare data
                let mut prepare_apdu_data: Vec<u8> = Vec::new();
                prepare_apdu_data.push(0x00);
                prepare_apdu_data.push(bind_signature.len() as u8);
                prepare_apdu_data.extend(bind_signature.iter());
                prepare_apdu_data.extend(sign_data_pack.iter());

                let prepare_apdus = EosApdu::prepare_sign(prepare_apdu_data);
                let mut prepare_result = "".to_string();
                for prepare_apdu in prepare_apdus {
                    prepare_result = send_apdu(prepare_apdu);
                    ApduCheck::checke_response(&prepare_result)?;
                }

                //check pub key
                let mut signature = "".to_string();
                let uncomprs_pubkey: String = prepare_result.chars().take(prepare_result.len() - 4).collect();
                let comprs_pubkey = utility::uncompress_pubkey_2_compress(&uncomprs_pubkey);
                let mut comprs_pubkey_slice = hex::decode(comprs_pubkey)?;
                let pubkey_hash = ripemd160::Hash::hash(&comprs_pubkey_slice);
                let check_sum = &pubkey_hash[0..4];
                comprs_pubkey_slice.extend(check_sum);
                let eos_pk = "EOS".to_owned() + base58::encode_slice(&comprs_pubkey_slice).as_ref();
                if pub_key != &eos_pk{
                    return Err(format_err!("imkey_publickey_mismatch_with_path"));
                }

                //sign
                let mut nonce = 0;
                loop {
                    let sign_apdu = EosApdu::sign_tx(nonce);
                    let sign_result = send_apdu(sign_apdu);
                    ApduCheck::checke_response(&sign_result)?;

                    let sign_result_vec = Vec::from_hex(&sign_result[2..sign_result.len() - 6]).unwrap();
                    let mut signature_obj = Signature::from_compact(sign_result_vec.as_slice()).unwrap();
                    //generator der sign data
                    signature_obj.normalize_s();
                    let mut signatrue_der = signature_obj.serialize_der().to_vec();

                    let len_r = signatrue_der[3];
                    let len_s = signatrue_der[5 + len_r as usize];
                    if len_r == 32 && len_s ==32 {
                        let r = &sign_result[2..66];
                        let s = &sign_result[66..130];

                        //calc v
                        let pub_key_raw = hex::decode(&uncomprs_pubkey).unwrap();
                        let sign_compact = hex::decode(&sign_result[2..130]).unwrap();
                        let rec_id = retrieve_recid(&tx_data_hash, &sign_compact, &pub_key_raw)?;
                        let rec_id = rec_id.to_i32();
                        let v = rec_id + 27 + 4;

                        signature.push_str(&format!("{:02X}", &v));
                        signature.push_str(r);
                        signature.push_str(s);
                        break;
                    }
                    nonce = nonce + 1;
                }

                //checksum base58
                let mut to_hash = hex::decode(&signature).unwrap();
                to_hash.put_slice( "K1".as_bytes());
                let signature_hash = ripemd160::Hash::hash(&to_hash);
                let check_sum = &signature_hash[0..4];

                let mut signature_slice = hex::decode(&signature).unwrap();
                signature_slice.extend(check_sum);
                let sigature_base58 = "SIG_K1_".to_owned() + base58::encode_slice(&signature_slice).as_ref();
                sign_result.signs.push(sigature_base58);

                trans_multi_signs.push(sign_result.clone());
            }
        }

        let mut tx_output = EosTxOutput {
            trans_multi_signs
        };
        Ok(tx_output)
    }

<<<<<<< HEAD
    pub fn sign_message(input:EosMessageSignReq) -> Result<EosMessageSignRes>{
        let hash;
=======
    pub fn sign_message(input:EosMessageInput) -> Result<EosMessageOutput>{
        let mut hash = Vec::new();
>>>>>>> 57972331
        if input.is_hex {
            hash = hex::decode(input.data).unwrap();
        }else{
            hash = sha256_hash(input.data.as_bytes());
        }

        let mut data_pack: Vec<u8>  = Vec::new();
        data_pack.push(0x01);
        data_pack.push(0x20);
        data_pack.extend(hash.as_slice());
        data_pack.push(0x02);
        data_pack.push(input.path.as_bytes().len() as u8);
        data_pack.extend(input.path.as_bytes());

        let key_manager_obj = KEY_MANAGER.lock().unwrap();
        let mut bind_signature = secp256k1_sign(&key_manager_obj.pri_key, &data_pack).unwrap();

        let mut prepare_pack: Vec<u8>  = Vec::new();
        prepare_pack.push(0x00);
        prepare_pack.push(bind_signature.len() as u8);
        prepare_pack.extend(bind_signature.iter());
        prepare_pack.extend(data_pack.iter());

        let select_apdu = EosApdu::select_applet();
        let select_response = send_apdu(select_apdu);
        ApduCheck::checke_response(&select_response)?;

        let prepare_apdus = EosApdu::prepare_message_sign(prepare_pack);

        let mut prepare_response = "".to_string();
        for apdu in prepare_apdus {
            prepare_response = send_apdu(apdu);
            ApduCheck::checke_response(&prepare_response)?;
        }


        //todo optmize,calc from prepare response
        let pubkey = EosPubkey::pubkey_from_response(&prepare_response).unwrap();
        let mut signature = "".to_string();
        if &pubkey != &input.pubkey{
            return Err(format_err!("imkey_publickey_mismatch_with_path"));
        }
        //sign
        let mut nonce = 0;
        loop {
            let sign_apdu = EosApdu::sign_message(nonce);
            let sign_result = send_apdu(sign_apdu);
            ApduCheck::checke_response(&sign_result)?;

            let sign_result_vec = Vec::from_hex(&sign_result[2..sign_result.len() - 6]).unwrap();
            let mut signature_obj = Signature::from_compact(sign_result_vec.as_slice()).unwrap();
            //generator der sign data
            signature_obj.normalize_s();
            let mut signatrue_der = signature_obj.serialize_der().to_vec();

            let len_r = signatrue_der[3];
            let len_s = signatrue_der[5 + len_r as usize];
            if len_r == 32 && len_s ==32 {
                let r = &sign_result[2..66];
                let s = &sign_result[66..130];

                //calc v
                let uncomprs_pubkey: String = prepare_response.chars().take(prepare_response.len() - 4).collect();
                let pub_key_raw = hex::decode(&uncomprs_pubkey).unwrap();
                let sign_compact = hex::decode(&sign_result[2..130]).unwrap();
                let rec_id = utility::retrieve_recid(&hash, &sign_compact, &pub_key_raw).unwrap();
                let rec_id = rec_id.to_i32();
                let v = rec_id + 27 + 4;

                signature.push_str(&format!("{:02X}", &v));
                signature.push_str(r);
                signature.push_str(s);
                break;
            }
            nonce = nonce + 1;
        }

        //checksum base58
        let mut to_hash = hex::decode(&signature).unwrap();
        to_hash.put_slice( "K1".as_bytes());
        let signature_hash = ripemd160::Hash::hash(&to_hash);
        let check_sum = &signature_hash[0..4];

        let mut signature_slice = hex::decode(&signature).unwrap();
        signature_slice.extend(check_sum);
        let signature = "SIG_K1_".to_owned() + base58::encode_slice(&signature_slice).as_ref();

<<<<<<< HEAD
        Ok(EosMessageSignRes{
            signature
        })
=======
        let output = EosMessageOutput{
            signature
        };
        Ok(output)
>>>>>>> 57972331
    }
}

#[cfg(test)]
mod tests {
    use common::constants;
    use common::eosapi::{EosTxInput, EosSignData, EosMessageInput};
    use crate::transaction::EosTransaction;
    use device::device_binding::DeviceManage;

    #[test]
    fn test_sgin_tx() {
        let path = "/Users/joe/work/sdk_gen_key".to_string();
        let check_result = DeviceManage::bind_check(&path).unwrap();
        println!("check_result:{}",&check_result);

        let eos_sign_data = EosSignData{
            tx_data: "c578065b93aec6a7c811000000000100a6823403ea3055000000572d3ccdcd01000000602a48b37400000000a8ed323225000000602a48b374208410425c95b1ca80969800000000000453595300000000046d656d6f00".to_string(),
            pub_keys: vec!["EOS88XhiiP7Cu5TmAUJqHbyuhyYgd6sei68AU266PyetDDAtjmYWF".to_string()],
            chain_id: "aca376f206b8fc25a6ed44dbdc66547c36c6c33e3a119ffbeaef943642f0e906".to_string(),
            to: "bbbb5555bbbb".to_string(),
            from: "liujianmin12".to_string(),
            payment: "undelegatebw 0.0100 EOS".to_string()
        };

        let mut eox_tx_input = EosTxInput{
            path: constants::EOS_PATH.to_string(),
            sign_datas: vec![eos_sign_data]
        };

        let result = EosTransaction::sign_tx(eox_tx_input).unwrap();
        println!("hash:{}",result.trans_multi_signs[0].hash);
    }

    #[test]
    fn test_sign_messgage(){
        let path = "/Users/joe/work/sdk_gen_key".to_string();
        let check_result = DeviceManage::bind_check(&path).unwrap();
        println!("check_result:{}",&check_result);

        let input = EosMessageInput{
            path: constants::EOS_PATH.to_string(),
            data: "imKey2019".to_string(),
            is_hex: false,
            pubkey: "EOS88XhiiP7Cu5TmAUJqHbyuhyYgd6sei68AU266PyetDDAtjmYWF".to_string()
        };

        let output = EosTransaction::sign_message(input);
    }
}<|MERGE_RESOLUTION|>--- conflicted
+++ resolved
@@ -10,11 +10,7 @@
 use bitcoin::util::base58;
 use bitcoin::secp256k1::Signature;
 use hex::FromHex;
-<<<<<<< HEAD
 use crate::eosapi::{EosTxReq, EosTxRes, EosMessageSignReq, EosMessageSignRes};
-=======
-use common::eosapi::{EosTxInput, EosTxOutput, EosMessageInput, EosMessageOutput, EosSignResult};
->>>>>>> 57972331
 use crate::pubkey::EosPubkey;
 use crate::Result;
 use device::device_binding::KEY_MANAGER;
@@ -23,29 +19,18 @@
 pub struct EosTransaction {}
 
 impl EosTransaction {
-<<<<<<< HEAD
+
     pub fn sign_tx(tx_input:EosTxReq) -> Result<EosTxRes> {
         path::check_path_validity(&tx_input.path).unwrap();
-=======
-    pub fn sign_tx(tx_input:EosTxInput) -> Result<EosTxOutput> {
-        path::check_path_validity(&tx_input.path);
->>>>>>> 57972331
 
         let select_apdu = EosApdu::select_applet();
         let select_response = message::send_apdu(select_apdu);
         ApduCheck::checke_response(&select_response)?;
 
-<<<<<<< HEAD
-        let mut tx_output = EosTxRes {
-            hash: "".to_string(),
-            signs: vec![],
-        };
-=======
-        let mut trans_multi_signs:Vec<EosSignResult> = Vec::new();
->>>>>>> 57972331
+        let mut trans_multi_signs:Vec<EosTxRes> = Vec::new();
 
         for sign_data in &tx_input.sign_datas {
-            let mut sign_result = EosSignResult{
+            let mut sign_result = EosTxRes{
                 hash: "".to_string(),
                 signs: vec![]
             };
@@ -175,13 +160,8 @@
         Ok(tx_output)
     }
 
-<<<<<<< HEAD
     pub fn sign_message(input:EosMessageSignReq) -> Result<EosMessageSignRes>{
-        let hash;
-=======
-    pub fn sign_message(input:EosMessageInput) -> Result<EosMessageOutput>{
         let mut hash = Vec::new();
->>>>>>> 57972331
         if input.is_hex {
             hash = hex::decode(input.data).unwrap();
         }else{
@@ -244,7 +224,7 @@
                 let s = &sign_result[66..130];
 
                 //calc v
-                let uncomprs_pubkey: String = prepare_response.chars().take(prepare_response.len() - 4).collect();
+                let EosMessageOutputuncomprs_pubkey: String = prepare_response.chars().take(prepare_response.len() - 4).collect();
                 let pub_key_raw = hex::decode(&uncomprs_pubkey).unwrap();
                 let sign_compact = hex::decode(&sign_result[2..130]).unwrap();
                 let rec_id = utility::retrieve_recid(&hash, &sign_compact, &pub_key_raw).unwrap();
@@ -269,16 +249,10 @@
         signature_slice.extend(check_sum);
         let signature = "SIG_K1_".to_owned() + base58::encode_slice(&signature_slice).as_ref();
 
-<<<<<<< HEAD
-        Ok(EosMessageSignRes{
+        let output = EosMessageSignRes{
             signature
-        })
-=======
-        let output = EosMessageOutput{
-            signature
         };
         Ok(output)
->>>>>>> 57972331
     }
 }
 
