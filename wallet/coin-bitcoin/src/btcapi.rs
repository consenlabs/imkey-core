--- conflicted
+++ resolved
@@ -1,53 +1,21 @@
 #[derive(Clone, PartialEq, ::prost::Message)]
 pub struct Utxo {
-    #[prost(string, tag="1")]
+    #[prost(string, tag = "1")]
     pub tx_hash: std::string::String,
-    #[prost(int32, tag="2")]
+    #[prost(int32, tag = "2")]
     pub vout: i32,
-    #[prost(int64, tag="3")]
+    #[prost(int64, tag = "3")]
     pub amount: i64,
-    #[prost(string, tag="4")]
+    #[prost(string, tag = "4")]
     pub address: std::string::String,
-    #[prost(string, tag="5")]
+    #[prost(string, tag = "5")]
     pub script_pub_key: std::string::String,
-    #[prost(string, tag="6")]
+    #[prost(string, tag = "6")]
     pub derived_path: std::string::String,
-    #[prost(int64, tag="7")]
+    #[prost(int64, tag = "7")]
     pub sequence: i64,
 }
 #[derive(Clone, PartialEq, ::prost::Message)]
-<<<<<<< HEAD
-pub struct BtcTxReq {
-    #[prost(string, tag="1")]
-    pub to: std::string::String,
-    #[prost(int64, tag="2")]
-    pub amount: i64,
-    #[prost(int64, tag="3")]
-    pub fee: i64,
-    #[prost(uint32, tag="4")]
-    pub change_address_index: u32,
-    #[prost(message, repeated, tag="5")]
-    pub unspents: ::std::vec::Vec<Utxo>,
-    #[prost(bytes, tag="6")]
-    pub extra_data: std::vec::Vec<u8>,
-    #[prost(int32, tag="7")]
-    pub property_id: i32,
-    #[prost(string, tag="8")]
-    pub network: std::string::String,
-    #[prost(string, tag="9")]
-    pub path_prefix: std::string::String,
-}
-#[derive(Clone, PartialEq, ::prost::Message)]
-pub struct BtcTxRes {
-    #[prost(string, tag="1")]
-    pub tx_data: std::string::String,
-    #[prost(string, tag="2")]
-    pub tx_hash: std::string::String,
-}
-#[derive(Clone, PartialEq, ::prost::Message)]
-pub struct BtcSegwitTxReq {
-    #[prost(string, tag="1")]
-=======
 pub struct BtcTxExtra {
     #[prost(string, tag = "1")]
     pub op_return: std::string::String,
@@ -59,34 +27,15 @@
 #[derive(Clone, PartialEq, ::prost::Message)]
 pub struct BtcTxInput {
     #[prost(string, tag = "1")]
->>>>>>> 0448c0b3
     pub to: std::string::String,
-    #[prost(int64, tag="2")]
+    #[prost(int64, tag = "2")]
     pub amount: i64,
-    #[prost(int64, tag="3")]
+    #[prost(int64, tag = "3")]
     pub fee: i64,
-    #[prost(uint32, tag="4")]
+    #[prost(uint32, tag = "4")]
     pub change_address_index: u32,
-    #[prost(message, repeated, tag="5")]
+    #[prost(message, repeated, tag = "5")]
     pub unspents: ::std::vec::Vec<Utxo>,
-<<<<<<< HEAD
-    #[prost(bytes, tag="6")]
-    pub extra_data: std::vec::Vec<u8>,
-    #[prost(int32, tag="7")]
-    pub property_id: i32,
-    #[prost(string, tag="8")]
-    pub network: std::string::String,
-    #[prost(string, tag="9")]
-    pub path_prefix: std::string::String,
-}
-#[derive(Clone, PartialEq, ::prost::Message)]
-pub struct BtcSegwitTxRes {
-    #[prost(string, tag="1")]
-    pub witness_tx_data: std::string::String,
-    #[prost(string, tag="2")]
-    pub wtx_hash: std::string::String,
-    #[prost(string, tag="3")]
-=======
     #[prost(string, tag = "6")]
     pub seg_wit: std::string::String,
     #[prost(string, tag = "7")]
@@ -99,35 +48,19 @@
     #[prost(string, tag = "1")]
     pub signature: std::string::String,
     #[prost(string, tag = "2")]
->>>>>>> 0448c0b3
     pub tx_hash: std::string::String,
     #[prost(string, tag = "3")]
     pub wtx_hash: std::string::String,
 }
 #[derive(Clone, PartialEq, ::prost::Message)]
 pub struct BtcXpubReq {
-    #[prost(string, tag="1")]
+    #[prost(string, tag = "1")]
     pub network: std::string::String,
-    #[prost(string, tag="2")]
+    #[prost(string, tag = "2")]
     pub path: std::string::String,
 }
 #[derive(Clone, PartialEq, ::prost::Message)]
 pub struct BtcXpubRes {
-    #[prost(string, tag="1")]
+    #[prost(string, tag = "1")]
     pub xpub: std::string::String,
-<<<<<<< HEAD
-}
-#[derive(Clone, PartialEq, ::prost::Message)]
-pub struct BtcAddressReq {
-    #[prost(string, tag="1")]
-    pub network: std::string::String,
-    #[prost(string, tag="2")]
-    pub path: std::string::String,
-}
-#[derive(Clone, PartialEq, ::prost::Message)]
-pub struct BtcAddressRes {
-    #[prost(string, tag="1")]
-    pub address: std::string::String,
-=======
->>>>>>> 0448c0b3
 }