--- conflicted
+++ resolved
@@ -176,14 +176,8 @@
         let json = String::from_utf8(json.to_owned()).unwrap();
         println!("{}", &json);//todo sort json
 
-<<<<<<< HEAD
-
         let ouput = CosmosTxRes {
             tx_data: json.to_string(),
-=======
-        let ouput = CosmosTxOutput {
-            signature: json.to_string(),
->>>>>>> 57972331
             tx_hash: "".to_string(),
         };
         Ok(ouput)
