--- conflicted
+++ resolved
@@ -1,74 +1,36 @@
 #[derive(Clone, PartialEq, ::prost::Message)]
 pub struct Coin {
-    #[prost(string, tag="1")]
+    #[prost(string, tag = "1")]
     pub amount: std::string::String,
-    #[prost(string, tag="2")]
+    #[prost(string, tag = "2")]
     pub denom: std::string::String,
 }
 #[derive(Clone, PartialEq, ::prost::Message)]
 pub struct StdFee {
-    #[prost(message, repeated, tag="1")]
+    #[prost(message, repeated, tag = "1")]
     pub amount: ::std::vec::Vec<Coin>,
-    #[prost(string, tag="2")]
+    #[prost(string, tag = "2")]
     pub gas: std::string::String,
 }
 #[derive(Clone, PartialEq, ::prost::Message)]
-<<<<<<< HEAD
-pub struct SignData {
-    #[prost(string, tag="1")]
-=======
 pub struct CosmosTxInput {
     #[prost(string, tag = "1")]
->>>>>>> 0448c0b3
     pub account_number: std::string::String,
-    #[prost(string, tag="2")]
+    #[prost(string, tag = "2")]
     pub chain_id: std::string::String,
-    #[prost(message, optional, tag="3")]
+    #[prost(message, optional, tag = "3")]
     pub fee: ::std::option::Option<StdFee>,
-    #[prost(string, tag="4")]
+    #[prost(string, tag = "4")]
     pub memo: std::string::String,
-    #[prost(string, tag="5")]
+    #[prost(string, tag = "5")]
     pub msgs: std::string::String,
-    #[prost(string, tag="6")]
+    #[prost(string, tag = "6")]
     pub sequence: std::string::String,
 }
 #[derive(Clone, PartialEq, ::prost::Message)]
-<<<<<<< HEAD
-pub struct CosmosTxReq {
-    #[prost(message, optional, tag="1")]
-    pub sign_data: ::std::option::Option<SignData>,
-    #[prost(string, tag="2")]
-    pub path: std::string::String,
-    #[prost(string, tag="3")]
-    pub payment_dis: std::string::String,
-    #[prost(string, tag="4")]
-    pub to_dis: std::string::String,
-    #[prost(string, tag="5")]
-    pub from_dis: std::string::String,
-    #[prost(string, tag="6")]
-    pub fee_dis: std::string::String,
-}
-#[derive(Clone, PartialEq, ::prost::Message)]
-pub struct CosmosTxRes {
-    #[prost(string, tag="1")]
-    pub tx_data: std::string::String,
-    #[prost(string, tag="2")]
-    pub tx_hash: std::string::String,
-}
-#[derive(Clone, PartialEq, ::prost::Message)]
-pub struct CosmosAddressReq {
-    #[prost(string, tag="1")]
-    pub path: std::string::String,
-}
-#[derive(Clone, PartialEq, ::prost::Message)]
-pub struct CosmosAddressRes {
-    #[prost(string, tag="1")]
-    pub address: std::string::String,
-=======
 pub struct CosmosTxOutput {
     #[prost(string, tag = "1")]
     pub signature: std::string::String,
     #[prost(string, tag = "2")]
     pub tx_hash: std::string::String,
->>>>>>> 0448c0b3
 }