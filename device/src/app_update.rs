--- conflicted
+++ resolved
@@ -95,11 +95,7 @@
         assert!(hid_connect("imKey Pro").is_ok());
         let seid = get_se_id().unwrap();
         let device_cert = get_cert().unwrap();
-<<<<<<< HEAD
-        let instance_aid = "695F6B315F636B62".to_string();
-=======
         let instance_aid = "695F626368".to_string();
->>>>>>> 0b4e9e34
         let exe_result =
             AppUpdateRequest::build_request_data(seid, instance_aid, device_cert, None)
                 .send_message();
